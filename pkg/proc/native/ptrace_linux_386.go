package native

import (
	"fmt"
	"syscall"
	"unsafe"

	sys "golang.org/x/sys/unix"

	"github.com/go-delve/delve/pkg/proc/amd64util"
)

// ptraceGetRegset returns floating point registers of the specified thread
// using PTRACE.
// See i386_linux_fetch_inferior_registers in gdb/i386-linux-nat.c.html
// and i386_supply_xsave in gdb/i386-tdep.c.html
// and Section 13.1 (and following) of Intel® 64 and IA-32 Architectures Software Developer’s Manual, Volume 1: Basic Architecture
func ptraceGetRegset(tid int) (regset amd64util.AMD64Xstate, err error) {
	_, _, err = syscall.Syscall6(syscall.SYS_PTRACE, sys.PTRACE_GETFPREGS, uintptr(tid), uintptr(0), uintptr(unsafe.Pointer(&regset.AMD64PtraceFpRegs)), 0, 0)
	if err == syscall.Errno(0) || err == syscall.ENODEV {
		// ignore ENODEV, it just means this CPU doesn't have X87 registers (??)
		err = nil
	}

	xstateargs := make([]byte, amd64util.AMD64XstateMaxSize())
	iov := sys.Iovec{Base: &xstateargs[0], Len: uint32(len(xstateargs))}
	_, _, err = syscall.Syscall6(syscall.SYS_PTRACE, sys.PTRACE_GETREGSET, uintptr(tid), _NT_X86_XSTATE, uintptr(unsafe.Pointer(&iov)), 0, 0)
	if err != syscall.Errno(0) {
		if err == syscall.ENODEV || err == syscall.EIO || err == syscall.EINVAL {
			// ignore ENODEV, it just means this CPU or kernel doesn't support XSTATE, see https://github.com/go-delve/delve/issues/1022
			// also ignore EIO, it means that we are running on an old kernel (pre 2.6.34) and PTRACE_GETREGSET is not implemented
			// also ignore EINVAL, it means the kernel itself does not support the NT_X86_XSTATE argument (but does support PTRACE_GETREGSET)
			err = nil
		}
		return
	} else {
		err = nil
	}

	regset.Xsave = xstateargs[:iov.Len]
	err = amd64util.AMD64XstateRead(regset.Xsave, false, &regset)
	return
}

// ptraceGetTls return the addr of tls by PTRACE_GET_THREAD_AREA for specify thread.
// See http://man7.org/linux/man-pages/man2/ptrace.2.html for detail about PTRACE_GET_THREAD_AREA.
// struct user_desc at https://golang.org/src/runtime/sys_linux_386.s
//
//	type UserDesc struct {
//		 EntryNumber uint32
//		 BaseAddr    uint32
//		 Limit       uint32
//		 Flag        uint32
//	}
func ptraceGetTls(gs int32, tid int) (uint32, error) {
	ud := [4]uint32{}

	// Gs usually is 0x33
	_, _, err := syscall.Syscall6(syscall.SYS_PTRACE, sys.PTRACE_GET_THREAD_AREA, uintptr(tid), uintptr(gs>>3), uintptr(unsafe.Pointer(&ud)), 0, 0)
	if err == syscall.ENODEV || err == syscall.EIO {
		return 0, fmt.Errorf("%s", err)
	}

	return uint32(ud[1]), nil
<<<<<<< HEAD
=======
}

// processVmRead calls process_vm_readv
func processVmRead(tid int, addr uintptr, data []byte) (int, error) {
	len_iov := uint32(len(data))
	local_iov := sys.Iovec{Base: &data[0], Len: len_iov}
	remote_iov := remoteIovec{base: addr, len: uintptr(len_iov)}
	p_local := uintptr(unsafe.Pointer(&local_iov))
	p_remote := uintptr(unsafe.Pointer(&remote_iov))
	n, _, err := syscall.Syscall6(sys.SYS_PROCESS_VM_READV, uintptr(tid), p_local, 1, p_remote, 1, 0)
	if err != syscall.Errno(0) {
		return 0, err
	}
	return int(n), nil
}

// processVmWrite calls process_vm_writev
func processVmWrite(tid int, addr uintptr, data []byte) (int, error) {
	len_iov := uint32(len(data))
	local_iov := sys.Iovec{Base: &data[0], Len: len_iov}
	remote_iov := remoteIovec{base: addr, len: uintptr(len_iov)}
	p_local := uintptr(unsafe.Pointer(&local_iov))
	p_remote := uintptr(unsafe.Pointer(&remote_iov))
	n, _, err := syscall.Syscall6(sys.SYS_PROCESS_VM_WRITEV, uintptr(tid), p_local, 1, p_remote, 1, 0)
	if err != syscall.Errno(0) {
		return 0, err
	}
	return int(n), nil
>>>>>>> a185d0ea
}<|MERGE_RESOLUTION|>--- conflicted
+++ resolved
@@ -62,8 +62,6 @@
 	}
 
 	return uint32(ud[1]), nil
-<<<<<<< HEAD
-=======
 }
 
 // processVmRead calls process_vm_readv
@@ -92,5 +90,4 @@
 		return 0, err
 	}
 	return int(n), nil
->>>>>>> a185d0ea
 }